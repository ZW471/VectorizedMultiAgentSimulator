--- conflicted
+++ resolved
@@ -8,22 +8,17 @@
 from vmas.simulator.core import Agent, Entity, Landmark, Sphere, World, Box
 from vmas.simulator.dynamics.diff_drive import DiffDrive
 from vmas.simulator.dynamics.holonomic import Holonomic
-<<<<<<< HEAD
 from vmas.simulator.dynamics.kinematic_bicycle import KinematicBicycle
 from vmas.simulator.heuristic_policy import BaseHeuristicPolicy
 from vmas.simulator.scenario import BaseScenario
 from vmas.simulator.sensors import Lidar
 from vmas.simulator.utils import Color, ScenarioUtils, X, Y, DRAG, LINEAR_FRICTION, ANGULAR_FRICTION
-=======
-from vmas.simulator.utils import Color, ScenarioUtils, X, Y
->>>>>>> 3335247d
 
 if typing.TYPE_CHECKING:
     from vmas.simulator.rendering import Geom
 from vmas.scenarios.navigation import Scenario as NavigationScenario
 
 
-<<<<<<< HEAD
 def localize(rotation: torch.Tensor):
     x = torch.cos(rotation)
     y = torch.sin(rotation)
@@ -274,17 +269,6 @@
             self.pos_rew[:] = 0  # Reset previous reward
             self.final_rew[:] = 0  # Reset previous reward
 
-=======
-    def make_world(self, batch_dim: int, device: torch.device, **kwargs):
-        self.comms_rendering_range = kwargs.pop(
-            "comms_rendering_range", 0
-        )  # Used for rendering communication lines between agents (just visual)
-        return super().make_world(batch_dim, device, **kwargs)
-
-    def observation(self, agent: Agent):
-        goal_poses = []
-        if self.observe_all_goals:
->>>>>>> 3335247d
             for a in self.world.agents:
                 a.agent_collision_rew[:] = 0  # Reset previous reward
                 distance_to_goal = torch.linalg.vector_norm(
@@ -359,12 +343,10 @@
                 {
                     "rot": agent.state.rot,
                     "ang_vel": agent.state.ang_vel,
-                    # "frame": agent.state.frame,
                 }
             )
         return obs
 
-<<<<<<< HEAD
     def done(self) -> Tensor:
         return self.all_goal_reached
 
@@ -374,7 +356,7 @@
             "final_rew": self.final_rew,
             "agent_collision_rew": agent.agent_collision_rew,
         }
-=======
+
     def extra_render(self, env_index: int = 0) -> "List[Geom]":
         from vmas.simulator import rendering
 
@@ -402,5 +384,4 @@
                         )
                         line.set_color(*color)
                         geoms.append(line)
-        return geoms
->>>>>>> 3335247d
+        return geoms